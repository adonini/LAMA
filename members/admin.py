from django.contrib import admin
<<<<<<< HEAD
from .models import Country, Duty, Group, Institute, Member, MemberDuty, MembershipPeriod, AuthorshipPeriod, AuthorDetails


class MemberAdmin(admin.ModelAdmin):
    list_display = ['name', 'surname']  # Fields to display in the list view
    search_fields = ['name', 'surname']  # Fields to search by
    list_filter = ['name', 'surname']


class InstituteAdmin(admin.ModelAdmin):
    list_display = ['name']
    search_fields = ['name']
    list_filter = ['name']


class AuthorDetailsAdmin(admin.ModelAdmin):
    list_display = ['author_name', 'member']
    search_fields = ['author_name', 'member__name', 'member__surname']
    list_filter = ['member']  # Filter by related member


=======
from .models import ActiveDutyManager, Country, Duty, Group, Institute, Member, MemberDuty, MembershipPeriod, AuthorshipPeriod


class MemberAdmin(admin.ModelAdmin):
    list_display = ['name', 'surname'] # Fields to display in the list view
    search_fields = ['name', 'surname']  # Fields to search by
    list_filter = ['name', 'surname']

>>>>>>> df326e22
# Register your models here.
admin.site.register(Country)
admin.site.register(Group)
admin.site.register(Institute, InstituteAdmin)
admin.site.register(Duty)
admin.site.register(Member, MemberAdmin)
admin.site.register(MemberDuty)
admin.site.register(MembershipPeriod)
admin.site.register(AuthorshipPeriod)
<<<<<<< HEAD
admin.site.register(AuthorDetails, AuthorDetailsAdmin)
=======
>>>>>>> df326e22
<|MERGE_RESOLUTION|>--- conflicted
+++ resolved
@@ -1,5 +1,4 @@
 from django.contrib import admin
-<<<<<<< HEAD
 from .models import Country, Duty, Group, Institute, Member, MemberDuty, MembershipPeriod, AuthorshipPeriod, AuthorDetails
 
 
@@ -21,16 +20,7 @@
     list_filter = ['member']  # Filter by related member
 
 
-=======
-from .models import ActiveDutyManager, Country, Duty, Group, Institute, Member, MemberDuty, MembershipPeriod, AuthorshipPeriod
 
-
-class MemberAdmin(admin.ModelAdmin):
-    list_display = ['name', 'surname'] # Fields to display in the list view
-    search_fields = ['name', 'surname']  # Fields to search by
-    list_filter = ['name', 'surname']
-
->>>>>>> df326e22
 # Register your models here.
 admin.site.register(Country)
 admin.site.register(Group)
@@ -40,7 +30,4 @@
 admin.site.register(MemberDuty)
 admin.site.register(MembershipPeriod)
 admin.site.register(AuthorshipPeriod)
-<<<<<<< HEAD
 admin.site.register(AuthorDetails, AuthorDetailsAdmin)
-=======
->>>>>>> df326e22
