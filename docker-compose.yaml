--- conflicted
+++ resolved
@@ -50,10 +50,8 @@
       - static:/usr/share/nginx/html/static
     depends_on:
       - web
-<<<<<<< HEAD
     restart: always
-=======
->>>>>>> df326e22
+
 
 volumes:
   static: