--- conflicted
+++ resolved
@@ -41,17 +41,14 @@
     depends_on:
       - db
     ports:
-<<<<<<< HEAD
-      - "8083:8000"
 
-=======
       - "8086:80"
     volumes:
       - ./nginx/nginx.conf:/etc/nginx/conf.d/default.conf:ro
       - static:/usr/share/nginx/html/static
     depends_on:
       - web
->>>>>>> 4598cbb1
+
 
 volumes:
   static: